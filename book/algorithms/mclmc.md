--- conflicted
+++ resolved
@@ -1,5 +1,3 @@
-<<<<<<< HEAD
-=======
 ---
 jupytext:
   text_representation:
@@ -361,5 +359,4 @@
 ```
 
 
-```
->>>>>>> d053e238
+```