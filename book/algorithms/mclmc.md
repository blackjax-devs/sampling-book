--- conflicted
+++ resolved
@@ -13,13 +13,7 @@
 
 # Microcanonical Langevin Monte Carlo
 
-<<<<<<< HEAD
 This is an algorithm based on https://arxiv.org/abs/2212.08549 ({cite:p}`robnik2023microcanonical`, {cite:p}`robnik2023microcanonical2`). A website with detailed information can be found [here](https://microcanonical-monte-carlo.netlify.app/). The algorithm is provided in both adjusted (i.e. with an Metropolis-Hastings step) and unadjusted versions; by default we use "MCLMC" to refer to the unadjusted version.
-=======
-This is an algorithm based on https://arxiv.org/abs/2212.08549 ({cite:p}`robnik2023microcanonical`, {cite:p}`robnik2023microcanonical2`). A website with detailed information can be found [here](https://microcanonical-monte-carlo.netlify.app/). 
-
-<!-- The algorithm is provided in both adjusted (i.e. with an Metropolis-Hastings step) and unadjusted versions; by default we use "MCLMC" to refer to the unadjusted version. -->
->>>>>>> fcd9473a
 
 The original derivation comes from thinking about the microcanonical ensemble (a concept from statistical mechanics), but the upshot is that we integrate the following SDE:
 
@@ -80,17 +74,10 @@
     )
 
     # build the kernel
-<<<<<<< HEAD
-    kernel = lambda sqrt_diag_cov_mat : blackjax.mcmc.mclmc.build_kernel(
-        logdensity_fn=logdensity_fn,
-        integrator=blackjax.mcmc.integrators.isokinetic_mclachlan,
-        sqrt_diag_cov_mat=sqrt_diag_cov_mat,
-=======
     kernel = lambda sqrt_diag_cov : blackjax.mcmc.mclmc.build_kernel(
         logdensity_fn=logdensity_fn,
         integrator=blackjax.mcmc.integrators.isokinetic_mclachlan,
         sqrt_diag_cov=sqrt_diag_cov,
->>>>>>> fcd9473a
     )
 
     # find values for L and step_size
@@ -306,10 +293,10 @@
         position=initial_position, logdensity_fn=logdensity_fn, random_generator_arg=init_key
     )
 
-    kernel = lambda rng_key, state, avg_num_integration_steps, step_size, sqrt_diag_cov_mat: blackjax.mcmc.adjusted_mclmc.build_kernel(
+    kernel = lambda rng_key, state, avg_num_integration_steps, step_size, sqrt_diag_cov: blackjax.mcmc.adjusted_mclmc.build_kernel(
                 integrator=blackjax.mcmc.integrators.isokinetic_mclachlan,
                 integration_steps_fn = lambda k : jnp.ceil(jax.random.uniform(k) * rescale(avg_num_integration_steps)),
-                sqrt_diag_cov_mat=sqrt_diag_cov_mat,
+                sqrt_diag_cov=sqrt_diag_cov,
             )(
                 rng_key=rng_key, 
                 state=state, 
@@ -343,7 +330,7 @@
         step_size=step_size,
         integration_steps_fn = lambda key: jnp.ceil(jax.random.uniform(key) * rescale(L/step_size)) ,
         integrator=blackjax.mcmc.integrators.isokinetic_mclachlan,
-        sqrt_diag_cov_mat=blackjax_mclmc_sampler_params.sqrt_diag_cov_mat,
+        sqrt_diag_cov=blackjax_mclmc_sampler_params.sqrt_diag_cov,
         
 
     )
