--- conflicted
+++ resolved
@@ -8,11 +8,8 @@
   - file: algorithms/pathfinder.md
   - file: algorithms/PeriodicOrbitalMCMC.md
   - file: algorithms/TemperedSMC.md
-<<<<<<< HEAD
+  - file: algorithms/TemperedSMCWithOptimizedInnerKernel.md
   - file: algorithms/mclmc.md
-=======
-  - file: algorithms/TemperedSMCWithOptimizedInnerKernel.md
->>>>>>> e1cf528a
 - caption: Models
   chapters:
   - file: models/change_of_variable_hmc.md
